--- conflicted
+++ resolved
@@ -3,60 +3,6 @@
 import unittest
 import numpy as np
 from remap import remap_normalized_values
-
-def normalize_dataset(dataset: pd.DataFrame,
-                      min_values: Dict[str, float],
-                      max_values: Dict[str, float]) -> pd.DataFrame:
-    """
-    Normalizes all fields of the point cloud that require normalization to 0-1.
-
-    :param dataset: A point cloud.
-    :type dataset: pandas.DataFrame
-    :param min_values: A dictionary mapping column/attribute names to their minimum values.
-    :type min_values: Dict[string, float]
-    :param max_values: A dictionary mapping column/attribute names to their maximum values.
-    :type max_values: Dict[string, float]
-    :return: Point cloud with the supported columns normalized.
-    :rtype: pandas.DataFrame
-    """
-    excluded_columns = {"x", "y", "z", "nx", "ny", "nz", "semclassid", "specificclassid", "original_semclassid"}
-    
-    def normalize_value(value, min_val, max_val):
-        if (max_val - min_val) == 0:
-            return 0
-        return (value - min_val) / (max_val - min_val)
-    
-    for col in dataset.columns:
-        if col not in excluded_columns and col in min_values:
-            dataset[col] = dataset[col].apply(normalize_value, args=(min_values[col], max_values[col]))
-    
-    return dataset
-
-def remap_normalized_values(dataset: pd.DataFrame, min_values: Dict[str, Union[int, float]],
-                            max_values: Dict[str, Union[int, float]]) -> pd.DataFrame:
-    """
-    Reads the given metadata and remaps the normalized (0-1) values (e.g. intensity) to their original range using
-    the min/max values saved in the metadata.
-
-    :param dataset: point cloud
-    :type dataset: pandas.DataFrame
-    :param min_values: minimum values of columns before processing point cloud
-    :type min_values: dict
-    :param max_values: maximum values of columns before processing point cloud
-    :type max_values: dict
-    :return: point cloud without any normalized values
-    :rtype: pandas.DataFrame
-    """
-    assert set(min_values.keys()) == set(max_values.keys()), "Min and max keys must match."
-    
-    def remap_value(value, min_val, max_val):
-        return value * (max_val - min_val) + min_val
-    
-    for col in dataset.columns:
-        if col in min_values:
-            dataset[col] = dataset[col].apply(remap_value, args=(min_values[col], max_values[col]))
-    
-    return dataset
 
 # Example test case
 if __name__ == "__main__":
@@ -106,7 +52,6 @@
         print("\nDenormalization successful, values match.")
     else:
         print("\nDenormalization failed, values do not match.")
-<<<<<<< HEAD
 
 # test_remap.py
 
@@ -148,7 +93,6 @@
 
 if __name__ == '__main__':
     unittest.main()
-=======
         
         
         
@@ -197,5 +141,4 @@
 precision_mapping = {'intensity': 0, 'distancetodtm': 6}  # 'intensity' as int, 'distancetodtm' as float with 6 decimals
 
 remapped_dataset = remap_normalized_values(dataset, min_values, max_values, precision_mapping)
-print(remapped_dataset)
->>>>>>> 8e7f5032
+print(remapped_dataset)